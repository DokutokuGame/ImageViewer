# ImageViewer

该仓库包含用于构建和维护超大本地媒体库索引的工具。索引数据存储在 SQLite 中，因此在后续启动 ImageViewer 界面时，无需每次都重新扫描文件系统，就能几乎即时打开拥有数百万条目的目录树。

## 功能亮点

- 使用高效的 `os.scandir` 原语的多线程目录爬虫。
- 增量更新：已存在于索引中的条目会被复用，当文件消失时会被移除。
- 可配置的批量大小，用于平衡内存占用与写入性能。
- 提供命令行界面以构建和刷新索引。
- 基于目录名称关键词的自动标签功能，便于进行语义分类。
- 预置中文界面的菜单栏配置，方便前端直接加载使用。
<<<<<<< HEAD
=======
- Electron 图形界面完整中文化，提供目录选择、标签筛选与离线缓存能力。
>>>>>>> 998a3991

## 使用方法

推荐先创建虚拟环境（可选），并以开发模式安装项目及其依赖：

```bash
python -m venv .venv
source .venv/bin/activate
pip install -e .[dev]
```

随后构建索引：

```bash
python -m image_viewer.indexer /path/to/your/library --database media_index.db --workers 8
```

后续运行时，仅扫描新增或发生变化的文件，因此指向同一目录即可快速刷新索引。

使用 `--min-tag-frequency` 可以控制关键词至少在多少个目录名称中出现后才会升级为标签。例如，以下命令要求某个关键词至少在三个目录名称中出现一次，才会生成对应标签：

```bash
python -m image_viewer.indexer /path/to/your/library --min-tag-frequency 3
```

<<<<<<< HEAD
=======
### 中文图形界面

`app/` 目录包含已经翻译好的 Electron 前端。界面中所有标题、按钮、空状态提示与标签名称均为中文，可与上方的索引器配合使用：

```bash
cd app
npm install
npm start
```

界面功能简介：

- **选择目录：** 点击右上角按钮调用系统对话框，新增的目录会在侧栏展示，并写入本地缓存。
- **自动标签：** 当多个目录包含相同关键词时，会自动生成中文标签，点击即可筛选。
- **离线模式：** 如果未启动 Electron 主进程提供的 IPC 接口，界面会使用浏览器的 LocalStorage 作为后备，仍可体验中文界面。

>>>>>>> 998a3991
### 菜单栏本地化

`image_viewer.menu` 模块提供了 `build_default_menu()` 函数，可生成一份已经
翻译成中文的菜单栏结构。前端（例如 Electron 或桌面应用）可以直接将其
序列化为 JSON，填充到应用的菜单系统中：

```python
from image_viewer.menu import build_default_menu

menu_definition = [item.to_dict() for item in build_default_menu()]
# 将 menu_definition 传入前端或写入配置文件即可。所有菜单标题、命令名称
# 与快捷键提示均已是中文描述。
```

### 以代码方式调用

```python
from image_viewer.indexer import DirectoryIndexer

with DirectoryIndexer("/path/to/library", "media_index.db") as indexer:
    indexer.build_index(max_workers=8, min_tag_frequency=2)
    for entry in indexer.list_directory("season1"):
        print(entry.path, entry.size)

    for tag in indexer.list_tags():
        print(tag.display_name, tag.match_count)

    beach_folders = indexer.list_directories_by_tag("beach")
    print("海滩主题目录:", [entry.path for entry in beach_folders])
```

## 目录分类规划与可行性分析

自动标签系统会依据相似的目录名称对文件夹分组，从而可以通过诸如 `Vacation` 或 `Family` 的语义标签来浏览大型媒体库。该实现完全依赖 SQLite 索引中已存储的目录名称，因此即使面对数 TB 的资源集合，仍然十分轻量。

- **分词策略：** 将目录名称拆分为字母和数字组成的 token，忽略标点符号。长度小于两个字符的 token 会被丢弃，以避免如 `S`、`X` 等缩写带来的噪声。
- **共享关键词检测：** 只有当某个 token 至少出现在 `min_tag_frequency` 个不同目录中时，才会被提升为标签。该阈值既能避免一次性目录名称污染标签列表，又能凸显重复出现的主题。
- **标签元数据：** 会同时存储规范化的 token 和便于阅读的展示字符串。标签与目录之间的关联被持久化，以便界面在筛选标签对应目录时能够即时返回结果。
- **可行性：** 标签构建复用现有的目录索引，并在写入 SQLite 之前于内存中批处理完成。该流程的复杂度与目录数量（而非文件数量）成正比，且分词仅是针对每个目录名称执行一次正则表达式匹配，因此对索引流程影响极小。外键约束可以确保在更新或删除条目时，标签关联保持同步。

该设计为未来的扩展留出了空间，例如按不同语言自定义分词器或允许用户定义同义词，而无需修改核心数据模型。

## 测试

运行自动化检查：

```bash
pytest
```<|MERGE_RESOLUTION|>--- conflicted
+++ resolved
@@ -10,10 +10,7 @@
 - 提供命令行界面以构建和刷新索引。
 - 基于目录名称关键词的自动标签功能，便于进行语义分类。
 - 预置中文界面的菜单栏配置，方便前端直接加载使用。
-<<<<<<< HEAD
-=======
 - Electron 图形界面完整中文化，提供目录选择、标签筛选与离线缓存能力。
->>>>>>> 998a3991
 
 ## 使用方法
 
@@ -39,8 +36,6 @@
 python -m image_viewer.indexer /path/to/your/library --min-tag-frequency 3
 ```
 
-<<<<<<< HEAD
-=======
 ### 中文图形界面
 
 `app/` 目录包含已经翻译好的 Electron 前端。界面中所有标题、按钮、空状态提示与标签名称均为中文，可与上方的索引器配合使用：
@@ -57,7 +52,6 @@
 - **自动标签：** 当多个目录包含相同关键词时，会自动生成中文标签，点击即可筛选。
 - **离线模式：** 如果未启动 Electron 主进程提供的 IPC 接口，界面会使用浏览器的 LocalStorage 作为后备，仍可体验中文界面。
 
->>>>>>> 998a3991
 ### 菜单栏本地化
 
 `image_viewer.menu` 模块提供了 `build_default_menu()` 函数，可生成一份已经
