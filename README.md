# ImageViewer

该仓库包含用于构建和维护超大本地媒体库索引的工具。索引数据存储在 SQLite 中，因此在后续启动 ImageViewer 界面时，无需每次都重新扫描文件系统，就能几乎即时打开拥有数百万条目的目录树。

## 功能亮点

- 使用高效的 `os.scandir` 原语的多线程目录爬虫。
- 增量更新：已存在于索引中的条目会被复用，当文件消失时会被移除。
- 可配置的批量大小，用于平衡内存占用与写入性能。
- 提供命令行界面以构建和刷新索引。
- 基于目录名称关键词的自动标签功能，便于进行语义分类。
<<<<<<< HEAD
=======
- 预置中文界面的菜单栏配置，方便前端直接加载使用。
>>>>>>> 8e085002

## 使用方法

推荐先创建虚拟环境（可选），并以开发模式安装项目及其依赖：

```bash
python -m venv .venv
source .venv/bin/activate
pip install -e .[dev]
```

随后构建索引：

```bash
python -m image_viewer.indexer /path/to/your/library --database media_index.db --workers 8
```

后续运行时，仅扫描新增或发生变化的文件，因此指向同一目录即可快速刷新索引。

使用 `--min-tag-frequency` 可以控制关键词至少在多少个目录名称中出现后才会升级为标签。例如，以下命令要求某个关键词至少在三个目录名称中出现一次，才会生成对应标签：

```bash
python -m image_viewer.indexer /path/to/your/library --min-tag-frequency 3
```

<<<<<<< HEAD
=======
### 菜单栏本地化

`image_viewer.menu` 模块提供了 `build_default_menu()` 函数，可生成一份已经
翻译成中文的菜单栏结构。前端（例如 Electron 或桌面应用）可以直接将其
序列化为 JSON，填充到应用的菜单系统中：

```python
from image_viewer.menu import build_default_menu

menu_definition = [item.to_dict() for item in build_default_menu()]
# 将 menu_definition 传入前端或写入配置文件即可。所有菜单标题、命令名称
# 与快捷键提示均已是中文描述。
```

>>>>>>> 8e085002
### 以代码方式调用

```python
from image_viewer.indexer import DirectoryIndexer

with DirectoryIndexer("/path/to/library", "media_index.db") as indexer:
    indexer.build_index(max_workers=8, min_tag_frequency=2)
    for entry in indexer.list_directory("season1"):
        print(entry.path, entry.size)

    for tag in indexer.list_tags():
        print(tag.display_name, tag.match_count)

    beach_folders = indexer.list_directories_by_tag("beach")
    print("海滩主题目录:", [entry.path for entry in beach_folders])
```

## 目录分类规划与可行性分析

自动标签系统会依据相似的目录名称对文件夹分组，从而可以通过诸如 `Vacation` 或 `Family` 的语义标签来浏览大型媒体库。该实现完全依赖 SQLite 索引中已存储的目录名称，因此即使面对数 TB 的资源集合，仍然十分轻量。

- **分词策略：** 将目录名称拆分为字母和数字组成的 token，忽略标点符号。长度小于两个字符的 token 会被丢弃，以避免如 `S`、`X` 等缩写带来的噪声。
- **共享关键词检测：** 只有当某个 token 至少出现在 `min_tag_frequency` 个不同目录中时，才会被提升为标签。该阈值既能避免一次性目录名称污染标签列表，又能凸显重复出现的主题。
- **标签元数据：** 会同时存储规范化的 token 和便于阅读的展示字符串。标签与目录之间的关联被持久化，以便界面在筛选标签对应目录时能够即时返回结果。
- **可行性：** 标签构建复用现有的目录索引，并在写入 SQLite 之前于内存中批处理完成。该流程的复杂度与目录数量（而非文件数量）成正比，且分词仅是针对每个目录名称执行一次正则表达式匹配，因此对索引流程影响极小。外键约束可以确保在更新或删除条目时，标签关联保持同步。

该设计为未来的扩展留出了空间，例如按不同语言自定义分词器或允许用户定义同义词，而无需修改核心数据模型。

## 测试

运行自动化检查：

```bash
pytest
```<|MERGE_RESOLUTION|>--- conflicted
+++ resolved
@@ -9,10 +9,7 @@
 - 可配置的批量大小，用于平衡内存占用与写入性能。
 - 提供命令行界面以构建和刷新索引。
 - 基于目录名称关键词的自动标签功能，便于进行语义分类。
-<<<<<<< HEAD
-=======
 - 预置中文界面的菜单栏配置，方便前端直接加载使用。
->>>>>>> 8e085002
 
 ## 使用方法
 
@@ -38,8 +35,6 @@
 python -m image_viewer.indexer /path/to/your/library --min-tag-frequency 3
 ```
 
-<<<<<<< HEAD
-=======
 ### 菜单栏本地化
 
 `image_viewer.menu` 模块提供了 `build_default_menu()` 函数，可生成一份已经
@@ -54,7 +49,6 @@
 # 与快捷键提示均已是中文描述。
 ```
 
->>>>>>> 8e085002
 ### 以代码方式调用
 
 ```python
