--- conflicted
+++ resolved
@@ -213,11 +213,6 @@
   if (!visibleLeaves.length) {
     const emptyMessage = document.createElement('p');
     emptyMessage.className = 'empty-state';
-<<<<<<< HEAD
-    emptyMessage.textContent = currentState.root
-      ? '所选目录中没有媒体文件。'
-      : '请选择一个目录开始。';
-=======
     if (currentState.activeTag) {
       const label = getActiveTagLabel();
       emptyMessage.textContent = label
@@ -228,7 +223,6 @@
         ? '所选目录中没有媒体文件。'
         : '请选择一个目录开始。';
     }
->>>>>>> a5a0a415
     directoryListEl.appendChild(emptyMessage);
     return;
   }
@@ -315,12 +309,6 @@
   delete mediaGridEl.dataset.loading;
   mediaGridEl.innerHTML = '';
 
-<<<<<<< HEAD
-  if (
-    currentState.selectedIndex == null ||
-    !currentState.leaves[currentState.selectedIndex]
-  ) {
-=======
   if (!currentState.selectedPath) {
     mediaHeadingEl.textContent = '媒体';
     mediaCountEl.textContent = '';
@@ -329,7 +317,6 @@
 
   const leaf = currentState.leaves.find((item) => item.path === currentState.selectedPath);
   if (!leaf) {
->>>>>>> a5a0a415
     mediaHeadingEl.textContent = '媒体';
     mediaCountEl.textContent = '';
     return;
